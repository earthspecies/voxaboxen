import numpy as np
import torch
import torch.nn.functional as F
import torchvision
import tqdm
from functools import partial
import os
from einops import rearrange
import yaml

from voxaboxen.evaluation.plotters import plot_eval
from voxaboxen.evaluation.evaluation import predict_and_generate_manifest, evaluate_based_on_manifest
from voxaboxen.data.data import get_train_dataloader, get_val_dataloader
from voxaboxen.model.model import rms_and_mixup

# Get cpu or gpu device for training.
device = "cuda" if torch.cuda.is_available() else "cpu"

if device == "cpu":
  import warnings
  warnings.warn("Only using CPU! Check CUDA")

def train(model, args):
  model = model.to(device)

  if args.previous_checkpoint_fp is not None:
    print(f"loading model weights from {args.previous_checkpoint_fp}")
    cp = torch.load(args.previous_checkpoint_fp)
    model.load_state_dict(cp["model_state_dict"])
<<<<<<< HEAD
  
  detection_loss_fn = get_detection_loss_fn(args)
=======

  detection_loss_fn = modified_focal_loss
>>>>>>> cfcfe505
  reg_loss_fn = get_reg_loss_fn(args)

  class_loss_fn = get_class_loss_fn(args)

  optimizer = torch.optim.Adam(model.parameters(), lr=args.lr, amsgrad = True)
  # scheduler = torch.optim.lr_scheduler.StepLR(optimizer, args.step_size, gamma=0.1, last_epoch=- 1, verbose=False)
  scheduler = torch.optim.lr_scheduler.CosineAnnealingLR(optimizer, args.n_epochs, eta_min=0, last_epoch=- 1, verbose=False)

  train_evals = []
  learning_rates = []
  val_evals = []

  if args.early_stopping:
    assert args.val_info_fp is not None
    best_f1 = 0

  if args.val_info_fp is not None:
    val_dataloader = get_val_dataloader(args)
    use_val = True
  else:
    use_val = False

  for t in range(args.n_epochs):
      print(f"Epoch {t}\n-------------------------------")
      train_dataloader = get_train_dataloader(args, random_seed_shift = t) # reinitialize dataloader with different negatives each epoch
      model, train_eval = train_epoch(model, t, train_dataloader, detection_loss_fn, reg_loss_fn, class_loss_fn, optimizer, args)
      train_evals.append(train_eval.copy())
      learning_rates.append(optimizer.param_groups[0]["lr"])

      train_evals_by_epoch = {i : e for i, e in enumerate(train_evals)}
      train_evals_fp = os.path.join(args.experiment_dir, "train_history.yaml")
      with open(train_evals_fp, 'w') as f:
        yaml.dump(train_evals_by_epoch, f)

      if use_val:
        eval_scores = val_epoch(model, t, val_dataloader, args)
        # TODO: maybe plot evals for other pred_types
        val_evals.append(eval_scores['fwd'].copy())
        plot_eval(train_evals, learning_rates, args, val_evals=val_evals)

        val_evals_by_epoch = {i : e for i, e in enumerate(val_evals)}
        val_evals_fp = os.path.join(args.experiment_dir, "val_history.yaml")
        with open(val_evals_fp, 'w') as f:
          yaml.dump(val_evals_by_epoch, f)
      else:
        plot_eval(train_evals, learning_rates, args)
      scheduler.step()

      if use_val and args.early_stopping:
        current_f1 = eval_scores['comb']['f1'] if model.is_bidirectional else eval_scores['fwd']['f1']
        if current_f1 > best_f1:
          print('found new best model')
          best_f1 = current_f1

          checkpoint_dict = {
          "epoch": t,
          "model_state_dict": model.state_dict(),
          "optimizer_state_dict": optimizer.state_dict(),
          "scheduler_state_dict": scheduler.state_dict(),
          "train_evals": train_evals,
          "val_evals" : val_evals
          }

          torch.save(
              checkpoint_dict,
              os.path.join(args.experiment_dir, "model.pt"),
          )

      else:
        checkpoint_dict = {
        "epoch": t,
        "model_state_dict": model.state_dict(),
        "optimizer_state_dict": optimizer.state_dict(),
        "scheduler_state_dict": scheduler.state_dict(),
        "train_evals": train_evals,
        "val_evals" : val_evals
        }

        torch.save(
              checkpoint_dict,
              os.path.join(args.experiment_dir, "model.pt"),
          )


  print("Done!")

  cp = torch.load(os.path.join(args.experiment_dir, "model.pt"))
  model.load_state_dict(cp["model_state_dict"])

  # resave validation with best model
  if use_val:
    val_epoch(model, args.n_epochs, val_dataloader, args)

  return model

def lf(dets, det_preds, regs, reg_preds, y, y_preds, args, reg_loss_fn, class_loss_fn):
    end_mask_perc = args.end_mask_perc
    end_mask_dur = int(det_preds.size(1)*end_mask_perc)

    det_preds_clipped = det_preds[:,end_mask_dur:-end_mask_dur]
    dets_clipped = dets[:,end_mask_dur:-end_mask_dur]

    reg_preds_clipped = reg_preds[:,end_mask_dur:-end_mask_dur]
    regs_clipped = regs[:,end_mask_dur:-end_mask_dur]

    y_clipped = y[:,end_mask_dur:-end_mask_dur,:]

    detection_loss = modified_focal_loss(det_preds_clipped, dets_clipped, pos_loss_weight=args.pos_loss_weight)
    reg_loss = reg_loss_fn(reg_preds_clipped, regs_clipped, dets_clipped, y_clipped)
    if len(args.label_set)==1:
        class_loss = torch.tensor(0)
    else:
        y_preds_clipped = y_preds[:,end_mask_dur:-end_mask_dur,:]
        class_loss = class_loss_fn(y_preds_clipped, y_clipped, dets_clipped)
    return detection_loss, reg_loss, class_loss

def train_epoch(model, t, dataloader, detection_loss_fn, reg_loss_fn, class_loss_fn, optimizer, args):
    model.train()
    if t < args.unfreeze_encoder_epoch:
      model.freeze_encoder()
    else:
      model.unfreeze_encoder()


    evals = {}
    train_loss = 0; losses = []; detection_losses = []; regression_losses = []; class_losses = []
    rev_train_loss = 0; rev_losses = []; rev_detection_losses = []; rev_regression_losses = []; rev_class_losses = []

    data_iterator = tqdm.tqdm(dataloader)
    #for i, (X, d, r, y, rev_d, rev_r, rev_y) in enumerate(data_iterator):
    for i, batch in enumerate(data_iterator):
      num_batches_seen = i
      batch = [item.to(device, dtype=torch.float) for item in batch]
      X, d, r, y = batch[:4]
      #X = X.to(device = device, dtype = torch.float)
      #d = d.to(device = device, dtype = torch.float)
      #r = r.to(device = device, dtype = torch.float)
      #y = y.to(device = device, dtype = torch.float)
      # We mask out loss from each end of the clip, so the model isn't forced to learn to detect events that are partially cut off.
      # This does not affect inference, because during inference we overlap clips at 50%
      X, d, r, y = rms_and_mixup(X, d, r, y, True, args)
      probs, regression, class_logits, rev_probs, rev_regression, rev_class_logits = model(X)
      #model_outputs = model(X)
      #probs, regression, class_logits = model_outputs[:3]
      detection_loss, reg_loss, class_loss = lf(d, probs, r, regression, y, class_logits, args=args, reg_loss_fn=reg_loss_fn, class_loss_fn=class_loss_fn)

      loss = args.rho * class_loss + detection_loss + args.lamb * reg_loss
      train_loss += loss.item()
      losses.append(loss.item())
      detection_losses.append(detection_loss.item())
      regression_losses.append(args.lamb * reg_loss.item())
      class_losses.append(args.rho * class_loss.item())

      pbar_str = f"loss {np.mean(losses[-10:]):.5f}, det {np.mean(detection_losses[-10:]):.5f}, reg {np.mean(regression_losses[-10:]):.5f}, class {np.mean(class_losses[-10:]):.5f}"

      if model.is_bidirectional:
          assert all(x is not None for x in [rev_probs, rev_regression, rev_class_logits])
          rev_d, rev_r, rev_y = batch[4:]
          #rev_probs, rev_regression, rev_class_logits = model_outputs[3:]
          _, rev_d, rev_r, rev_y = rms_and_mixup(X, rev_d, rev_r, rev_y, True, args)


          rev_detection_loss, rev_reg_loss, rev_class_loss = lf(rev_d, rev_probs, rev_r, rev_regression, rev_y, rev_class_logits, args=args, reg_loss_fn=reg_loss_fn, class_loss_fn=class_loss_fn)
          rev_loss = args.rho * rev_class_loss + rev_detection_loss + args.lamb * rev_reg_loss
          rev_train_loss += rev_loss.item()
          rev_losses.append(rev_loss.item())
          rev_detection_losses.append(rev_detection_loss.item())
          rev_regression_losses.append(args.lamb * rev_reg_loss.item())
          rev_class_losses.append(args.rho * rev_class_loss.item())
          loss = (loss + rev_loss)/2

          pbar_str += f" revloss {np.mean(rev_losses[-10:]):.5f}, revdet {np.mean(rev_detection_losses[-10:]):.5f}, revreg {np.mean(rev_regression_losses[-10:]):.5f}, revclass {np.mean(rev_class_losses[-10:]):.5f}"
      else:
          assert all(x is None for x in [rev_probs, rev_regression, rev_class_logits])


      optimizer.zero_grad()
      loss.backward()

      optimizer.step()
      if i > 10:
        data_iterator.set_description(pbar_str)

      if args.is_test and i == 15: break

    train_loss = train_loss / num_batches_seen
    evals['loss'] = float(train_loss)

    print(f"Epoch {t} | Train loss: {train_loss:1.3f}")
    return model, evals

def val_epoch(model, t, dataloader, args):
    model.eval()

    manifest = predict_and_generate_manifest(model, dataloader, args, verbose = False)
    e, _ = evaluate_based_on_manifest(manifest, args, output_dir=os.path.join(args.experiment_dir, 'val_results'), iou=args.model_selection_iou, class_threshold=args.model_selection_class_threshold, comb_discard_threshold=args.comb_discard_threshold)

    print(f"Epoch {t} | val@{args.model_selection_iou}IoU:")
    evals = {}
    for pt in e.keys():
        evals[pt] = {k:[] for k in ['precision','recall','f1']}
        for k in ['precision','recall','f1']:
          for l in args.label_set:
            m = e[pt]['summary'][l][k]
            evals[pt][k].append(m)
          evals[pt][k] = float(np.mean(evals[pt][k]))

        print(f"{pt}prec: {evals[pt]['precision']:1.3f} {pt}rec: {evals[pt]['recall']:1.3f} {pt}F1: {evals[pt]['f1']:1.3f}", end=' ')
    print()
    return evals

def modified_focal_loss(pred, gt, pos_loss_weight = 1):
  # Modified from https://github.com/xingyizhou/CenterNet/blob/2b7692c377c6686fb35e473dac2de6105eed62c6/src/lib/models/losses.py
  '''
      pred [batch, time,]
      gt [batch, time,]
  '''

  pos_inds = gt.eq(1).float()
  neg_inds = gt.lt(1).float()

  neg_weights = torch.pow(1 - gt, 4)

  loss = 0

  pos_loss = torch.log(pred) * torch.pow(1 - pred, 2) * pos_inds * pos_loss_weight
  neg_loss = torch.log(1 - pred) * torch.pow(pred, 2) * neg_weights * neg_inds

  loss = -1.*(neg_loss + pos_loss)

  loss = loss.mean()
  return loss


def masked_reg_loss(regression, r, d, y, class_weights = None):
  # regression, r (Tensor): [batch, time,]
  # r (Tensor) : [batch, time,], float tensor
  # d (Tensor) : [batch, time,], float tensor
  # y (Tensor) : [batch, time, n_classes]
  # class_weights (Tensor) : [n_classes,]

  reg_loss = F.l1_loss(regression, r, reduction='none')
  mask = d.eq(1).float()

  reg_loss = reg_loss * mask

  if class_weights is not None:
    y = rearrange(y, 'b t c -> b c t')

    high_prob = torch.amax(y, dim = 1)
    knowns = high_prob.eq(1).float()
    unknowns = high_prob.lt(1).float()

    reg_loss_unknowns = reg_loss * unknowns

    class_weights = torch.reshape(class_weights, (1, -1, 1))
    class_weights = y * class_weights
    class_weights = torch.amax(class_weights, dim = 1)

    reg_loss_knowns = reg_loss * knowns * class_weights

    reg_loss = reg_loss_unknowns + reg_loss_knowns

  reg_loss = torch.sum(reg_loss)
  n_pos = mask.sum()

  if n_pos>0:
    reg_loss = reg_loss / n_pos

  return reg_loss

def masked_classification_loss(class_logits, y, d, class_weights = None):
  # class_logits (Tensor): [batch, time,n_classes]
  # y (Tensor): [batch, time,n_classes]
  # d (Tensor) : [batch, time,], float tensor
  # class_weight : [n_classes,], float tensor

  class_logits = rearrange(class_logits, 'b t c -> b c t')
  y = rearrange(y, 'b t c -> b c t')

  high_prob = torch.amax(y, dim = 1)
  knowns = high_prob.eq(1).float()
  unknowns = high_prob.lt(1).float()

  mask = d.eq(1).float() # mask out time steps where no event is present

  known_class_loss = F.cross_entropy(class_logits, y, weight=class_weights, reduction='none')
  known_class_loss = known_class_loss * mask * knowns
  known_class_loss = torch.sum(known_class_loss)

  unknown_class_loss = F.cross_entropy(class_logits, y, weight=None, reduction='none')
  unknown_class_loss = unknown_class_loss * mask * unknowns
  unknown_class_loss = torch.sum(unknown_class_loss)

  class_loss = known_class_loss + unknown_class_loss
  n_pos = mask.sum()

  if n_pos>0:
    class_loss = class_loss / n_pos

  return class_loss

<<<<<<< HEAD
def segmentation_loss(class_logits, y, d, class_weights=None):
  # class_logits (Tensor): [batch, time,n_classes]
  # y (Tensor): [batch, time,n_classes]
  # d (Tensor) : [batch, time,], float tensor
  # class_weight : [n_classes,], float tensor
  
  default_focal_loss = torchvision.ops.sigmoid_focal_loss(class_logits, y, reduction='mean')
  return default_focal_loss

  
def get_class_loss_fn(args):
  if hasattr(args,"segmentation_based") and args.segmentation_based:
    return segmentation_loss
  else:
    dataloader_temp = get_train_dataloader(args, random_seed_shift = 0)
    class_proportions = dataloader_temp.dataset.get_class_proportions()
    class_weights = 1. / (class_proportions + 1e-6)

    class_weights = (1. / (np.mean(class_weights) + 1e-6)) * class_weights # normalize so average weight = 1

    print(f"Using class weights {class_weights}")

    class_weights = torch.Tensor(class_weights).to(device)
    return partial(masked_classification_loss, class_weights = class_weights)

def get_reg_loss_fn(args):
  if hasattr(args,"segmentation_based") and args.segmentation_based:
    def zrl(regression, r, d, y, class_weights = None):
      return torch.tensor(0.)
    return zrl
  else:
    dataloader_temp = get_train_dataloader(args, random_seed_shift = 0)
    class_proportions = dataloader_temp.dataset.get_class_proportions()
    class_weights = 1. / (class_proportions + 1e-6)

    class_weights = (1. / (np.mean(class_weights) + 1e-6)) * class_weights # normalize so average weight = 1

    class_weights = torch.Tensor(class_weights).to(device)
    return partial(masked_reg_loss, class_weights = class_weights)
                               
def get_detection_loss_fn(args):
  if hasattr(args,"segmentation_based") and args.segmentation_based:
    def zdl(pred, gt, pos_loss_weight = 1):
      return torch.tensor(0.)
    return zdl
  else:
    return modified_focal_loss
  
=======
def get_class_loss_fn(args):
  dataloader_temp = get_train_dataloader(args, random_seed_shift = 0)
  class_proportions = dataloader_temp.dataset.get_class_proportions()
  class_weights = 1. / (class_proportions + 1e-6)

  class_weights = (1. / (np.mean(class_weights) + 1e-6)) * class_weights # normalize so average weight = 1

  print(f"Using class weights {class_weights}")

  class_weights = torch.Tensor(class_weights).to(device)
  return partial(masked_classification_loss, class_weights = class_weights)

def get_reg_loss_fn(args):
  dataloader_temp = get_train_dataloader(args, random_seed_shift = 0)
  class_proportions = dataloader_temp.dataset.get_class_proportions()
  class_weights = 1. / (class_proportions + 1e-6)

  class_weights = (1. / (np.mean(class_weights) + 1e-6)) * class_weights # normalize so average weight = 1

  class_weights = torch.Tensor(class_weights).to(device)
  return partial(masked_reg_loss, class_weights = class_weights)
>>>>>>> cfcfe505
<|MERGE_RESOLUTION|>--- conflicted
+++ resolved
@@ -21,21 +21,9 @@
   warnings.warn("Only using CPU! Check CUDA")
 
 def train(model, args):
-  model = model.to(device)
-
-  if args.previous_checkpoint_fp is not None:
-    print(f"loading model weights from {args.previous_checkpoint_fp}")
-    cp = torch.load(args.previous_checkpoint_fp)
-    model.load_state_dict(cp["model_state_dict"])
-<<<<<<< HEAD
-  
+
   detection_loss_fn = get_detection_loss_fn(args)
-=======
-
-  detection_loss_fn = modified_focal_loss
->>>>>>> cfcfe505
   reg_loss_fn = get_reg_loss_fn(args)
-
   class_loss_fn = get_class_loss_fn(args)
 
   optimizer = torch.optim.Adam(model.parameters(), lr=args.lr, amsgrad = True)
@@ -129,7 +117,10 @@
 
   return model
 
-def lf(dets, det_preds, regs, reg_preds, y, y_preds, args, reg_loss_fn, class_loss_fn):
+def lf(dets, det_preds, regs, reg_preds, y, y_preds, args, det_loss_fn, reg_loss_fn, class_loss_fn):
+    # We mask out loss from each end of the clip, so the model isn't forced to learn to detect events that are partially cut off.
+    # This does not affect inference, because during inference we overlap clips at 50%
+    
     end_mask_perc = args.end_mask_perc
     end_mask_dur = int(det_preds.size(1)*end_mask_perc)
 
@@ -141,7 +132,7 @@
 
     y_clipped = y[:,end_mask_dur:-end_mask_dur,:]
 
-    detection_loss = modified_focal_loss(det_preds_clipped, dets_clipped, pos_loss_weight=args.pos_loss_weight)
+    detection_loss = det_loss_fn(det_preds_clipped, dets_clipped, pos_loss_weight=args.pos_loss_weight)
     reg_loss = reg_loss_fn(reg_preds_clipped, regs_clipped, dets_clipped, y_clipped)
     if len(args.label_set)==1:
         class_loss = torch.tensor(0)
@@ -167,18 +158,12 @@
     for i, batch in enumerate(data_iterator):
       num_batches_seen = i
       batch = [item.to(device, dtype=torch.float) for item in batch]
-      X, d, r, y = batch[:4]
-      #X = X.to(device = device, dtype = torch.float)
-      #d = d.to(device = device, dtype = torch.float)
-      #r = r.to(device = device, dtype = torch.float)
-      #y = y.to(device = device, dtype = torch.float)
-      # We mask out loss from each end of the clip, so the model isn't forced to learn to detect events that are partially cut off.
-      # This does not affect inference, because during inference we overlap clips at 50%
+      X, d, r, y = batch[:4]      
       X, d, r, y = rms_and_mixup(X, d, r, y, True, args)
       probs, regression, class_logits, rev_probs, rev_regression, rev_class_logits = model(X)
       #model_outputs = model(X)
       #probs, regression, class_logits = model_outputs[:3]
-      detection_loss, reg_loss, class_loss = lf(d, probs, r, regression, y, class_logits, args=args, reg_loss_fn=reg_loss_fn, class_loss_fn=class_loss_fn)
+      detection_loss, reg_loss, class_loss = lf(d, probs, r, regression, y, class_logits, args=args, det_loss_fn=detection_loss_fn, reg_loss_fn=reg_loss_fn, class_loss_fn=class_loss_fn)
 
       loss = args.rho * class_loss + detection_loss + args.lamb * reg_loss
       train_loss += loss.item()
@@ -195,8 +180,7 @@
           #rev_probs, rev_regression, rev_class_logits = model_outputs[3:]
           _, rev_d, rev_r, rev_y = rms_and_mixup(X, rev_d, rev_r, rev_y, True, args)
 
-
-          rev_detection_loss, rev_reg_loss, rev_class_loss = lf(rev_d, rev_probs, rev_r, rev_regression, rev_y, rev_class_logits, args=args, reg_loss_fn=reg_loss_fn, class_loss_fn=class_loss_fn)
+          rev_detection_loss, rev_reg_loss, rev_class_loss = lf(rev_d, rev_probs, rev_r, rev_regression, rev_y, rev_class_logits, args=args, det_loss_fn=detection_loss_fn, reg_loss_fn=reg_loss_fn, class_loss_fn=class_loss_fn)
           rev_loss = args.rho * rev_class_loss + rev_detection_loss + args.lamb * rev_reg_loss
           rev_train_loss += rev_loss.item()
           rev_losses.append(rev_loss.item())
@@ -234,14 +218,14 @@
     print(f"Epoch {t} | val@{args.model_selection_iou}IoU:")
     evals = {}
     for pt in e.keys():
-        evals[pt] = {k:[] for k in ['precision','recall','f1']}
-        for k in ['precision','recall','f1']:
+        evals[pt] = {k:[] for k in ['precision','recall','f1', 'precision_seg', 'recall_seg', 'f1_seg']}
+        for k in ['precision','recall','f1', 'precision_seg', 'recall_seg', 'f1_seg']:
           for l in args.label_set:
             m = e[pt]['summary'][l][k]
             evals[pt][k].append(m)
           evals[pt][k] = float(np.mean(evals[pt][k]))
 
-        print(f"{pt}prec: {evals[pt]['precision']:1.3f} {pt}rec: {evals[pt]['recall']:1.3f} {pt}F1: {evals[pt]['f1']:1.3f}", end=' ')
+        print(f"{pt}prec: {evals[pt]['precision']:1.3f} {pt}rec: {evals[pt]['recall']:1.3f} {pt}F1: {evals[pt]['f1']:1.3f} {pt}prec_seg: {evals[pt]['precision_seg']:1.3f} {pt}rec_seg: {evals[pt]['recall_seg']:1.3f} {pt}F1_seg: {evals[pt]['f1_seg']:1.3f}", end=' ')
     print()
     return evals
 
@@ -336,7 +320,6 @@
 
   return class_loss
 
-<<<<<<< HEAD
 def segmentation_loss(class_logits, y, d, class_weights=None):
   # class_logits (Tensor): [batch, time,n_classes]
   # y (Tensor): [batch, time,n_classes]
@@ -346,7 +329,6 @@
   default_focal_loss = torchvision.ops.sigmoid_focal_loss(class_logits, y, reduction='mean')
   return default_focal_loss
 
-  
 def get_class_loss_fn(args):
   if hasattr(args,"segmentation_based") and args.segmentation_based:
     return segmentation_loss
@@ -354,10 +336,10 @@
     dataloader_temp = get_train_dataloader(args, random_seed_shift = 0)
     class_proportions = dataloader_temp.dataset.get_class_proportions()
     class_weights = 1. / (class_proportions + 1e-6)
-
+    class_weights = class_weights * (class_proportions>0) # ignore weights for unrepresented classes
+    
     class_weights = (1. / (np.mean(class_weights) + 1e-6)) * class_weights # normalize so average weight = 1
-
-    print(f"Using class weights {class_weights}")
+    print(f"Using class weights {class_weights}") 
 
     class_weights = torch.Tensor(class_weights).to(device)
     return partial(masked_classification_loss, class_weights = class_weights)
@@ -371,7 +353,8 @@
     dataloader_temp = get_train_dataloader(args, random_seed_shift = 0)
     class_proportions = dataloader_temp.dataset.get_class_proportions()
     class_weights = 1. / (class_proportions + 1e-6)
-
+    class_weights = class_weights * (class_proportions>0) # ignore weights for unrepresented classes
+    
     class_weights = (1. / (np.mean(class_weights) + 1e-6)) * class_weights # normalize so average weight = 1
 
     class_weights = torch.Tensor(class_weights).to(device)
@@ -383,28 +366,4 @@
       return torch.tensor(0.)
     return zdl
   else:
-    return modified_focal_loss
-  
-=======
-def get_class_loss_fn(args):
-  dataloader_temp = get_train_dataloader(args, random_seed_shift = 0)
-  class_proportions = dataloader_temp.dataset.get_class_proportions()
-  class_weights = 1. / (class_proportions + 1e-6)
-
-  class_weights = (1. / (np.mean(class_weights) + 1e-6)) * class_weights # normalize so average weight = 1
-
-  print(f"Using class weights {class_weights}")
-
-  class_weights = torch.Tensor(class_weights).to(device)
-  return partial(masked_classification_loss, class_weights = class_weights)
-
-def get_reg_loss_fn(args):
-  dataloader_temp = get_train_dataloader(args, random_seed_shift = 0)
-  class_proportions = dataloader_temp.dataset.get_class_proportions()
-  class_weights = 1. / (class_proportions + 1e-6)
-
-  class_weights = (1. / (np.mean(class_weights) + 1e-6)) * class_weights # normalize so average weight = 1
-
-  class_weights = torch.Tensor(class_weights).to(device)
-  return partial(masked_reg_loss, class_weights = class_weights)
->>>>>>> cfcfe505
+    return modified_focal_loss