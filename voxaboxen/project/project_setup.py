"""
Function to set up project-level metadata
"""

import argparse
import os
import sys
from typing import List, Union

import pandas as pd

from voxaboxen.project.params import parse_project_args, save_params


def project_setup(args: Union[argparse.Namespace, List[str]]) -> None:
    args = parse_project_args(args)

    if not os.path.exists(args.project_dir):
        os.makedirs(args.project_dir)

    all_annots = []
    for info_fp in [args.train_info_fp, args.val_info_fp, args.test_info_fp]:
<<<<<<< HEAD
        #if info_fp is None:
        if not os.path.exists(info_fp): # what's the use case for not having one of these info_fps?
            continue

        info = pd.read_csv(info_fp)
        extended_annot_fps = [x if x.startswith(args.data_dir) else os.path.join(args.data_dir, x) for x in info.selection_table_fp]
        assert all(os.path.exists(x) for x in extended_annot_fps)
        info.selection_table_fp = extended_annot_fps

        extended_audio_fps = [x if x.startswith(args.data_dir) else os.path.join(args.data_dir, x) for x in info.audio_fp]
        assert all(os.path.exists(x) for x in extended_audio_fps)
        info.audio_fp = extended_audio_fps

=======
        # if info_fp is None:
        if not os.path.exists(
            info_fp
        ):  # what's the use case for not having one of these info_fps?
            continue

        info = pd.read_csv(info_fp)
        extended_annot_fps = [
            x if x.startswith(args.data_dir) else os.path.join(args.data_dir, x)
            for x in info.selection_table_fp
        ]
        assert all(os.path.exists(x) for x in extended_annot_fps)
        info.selection_table_fp = extended_annot_fps

        extended_audio_fps = [
            x if x.startswith(args.data_dir) else os.path.join(args.data_dir, x)
            for x in info.audio_fp
        ]
        assert all(os.path.exists(x) for x in extended_audio_fps)
        info.audio_fp = extended_audio_fps

>>>>>>> 47312baf
        for annot_fp in extended_annot_fps:
            if annot_fp != "None":
                selection_table = pd.read_csv(annot_fp, delimiter="\t")
                annots = list(selection_table["Annotation"].astype(str))
                all_annots.extend(annots)
        info.to_csv(info_fp)

    label_set = sorted(set(all_annots))
    label_mapping = {x: x for x in label_set}
    label_mapping["Unknown"] = "Unknown"
    unknown_label = "Unknown"

    if unknown_label in label_set:
        label_set.remove(unknown_label)

    args.label_set = label_set
    args.label_mapping = label_mapping
    args.unknown_label = unknown_label

    save_params(args)


if __name__ == "__main__":
    project_setup(sys.argv[1:])<|MERGE_RESOLUTION|>--- conflicted
+++ resolved
@@ -20,21 +20,6 @@
 
     all_annots = []
     for info_fp in [args.train_info_fp, args.val_info_fp, args.test_info_fp]:
-<<<<<<< HEAD
-        #if info_fp is None:
-        if not os.path.exists(info_fp): # what's the use case for not having one of these info_fps?
-            continue
-
-        info = pd.read_csv(info_fp)
-        extended_annot_fps = [x if x.startswith(args.data_dir) else os.path.join(args.data_dir, x) for x in info.selection_table_fp]
-        assert all(os.path.exists(x) for x in extended_annot_fps)
-        info.selection_table_fp = extended_annot_fps
-
-        extended_audio_fps = [x if x.startswith(args.data_dir) else os.path.join(args.data_dir, x) for x in info.audio_fp]
-        assert all(os.path.exists(x) for x in extended_audio_fps)
-        info.audio_fp = extended_audio_fps
-
-=======
         # if info_fp is None:
         if not os.path.exists(
             info_fp
@@ -56,7 +41,6 @@
         assert all(os.path.exists(x) for x in extended_audio_fps)
         info.audio_fp = extended_audio_fps
 
->>>>>>> 47312baf
         for annot_fp in extended_annot_fps:
             if annot_fp != "None":
                 selection_table = pd.read_csv(annot_fp, delimiter="\t")
