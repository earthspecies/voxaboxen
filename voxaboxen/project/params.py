"""
Parameters for project setup
"""

import argparse
import os
from typing import List, Union

import yaml


def save_params(args: argparse.Namespace) -> None:
    """Save a copy of the params used for this experiment"""
    params_file = os.path.join(args.project_dir, "project_config.yaml")

    args_dict = {}
    for name in sorted(vars(args)):
        val = getattr(args, name)
        args_dict[name] = val

    with open(params_file, "w") as f:
        yaml.dump(args_dict, f)

<<<<<<< HEAD
    print(f"Saved config to {params_file}. You may now edit this file if you want some classes to be omitted or treated as Unknown")

def parse_project_args(args):
    parser = argparse.ArgumentParser()

    parser.add_argument('--train-info-fp', type=str, help="filepath of csv with train info, will default to 'train_info.csv' in data_dir")
    parser.add_argument('--val-info-fp', type=str, help="filepath of csv with val info, will default to 'val_info.csv' in data_dir")
    parser.add_argument('--test-info-fp', type=str, help="filepath of csv with test info, will default to 'test_info.csv' in data_dir")
    parser.add_argument('--data-dir', type=str, required=True, help="path to dir with data and [train|val|test] info csvs")
    parser.add_argument('--project-dir', type=str, required=True, help="directory where project will be stored")
    args = parser.parse_args(args)

    for split in ['train', 'val', 'test']:
        if getattr(args, f'{split}_info_fp') is None:
            setattr(args, f'{split}_info_fp', os.path.join(args.data_dir, f'{split}_info.csv'))

=======
    print(
        f"Saved config to {params_file}. "
        "You may now edit this file if you want some classes "
        "to be omitted or treated as Unknown"
    )


def parse_project_args(
    args: Union[argparse.Namespace, List[str]],
) -> argparse.Namespace:
    """
    Parse project-level parameters from command-line arguments or a namespace.

    Parameters
    ----------
    args : Union[argparse.Namespace, List[str]]
        Either a pre-existing argparse.Namespace or a list of command-line arguments.

    Returns
    -------
    argparse.Namespace
        Parsed arguments with project configuration.

    Raises
    -------
    ValueError
        If train_info and test_info aren't passed, or don't exist at default locations.
    """
    parser = argparse.ArgumentParser()

    parser.add_argument(
        "--train-info-fp",
        type=str,
        default=None,
        help="filepath of csv with train info",
    )
    parser.add_argument(
        "--val-info-fp", type=str, default=None, help="filepath of csv with val info"
    )
    parser.add_argument(
        "--test-info-fp", type=str, default=None, help="filepath of csv with test info"
    )
    parser.add_argument(
        "--data-dir", type=str, required=True, help="path to data directory"
    )
    parser.add_argument(
        "--project-dir",
        type=str,
        required=True,
        help="directory where project will be stored",
    )

    args = parser.parse_args(args)

    for split in ["train", "val", "test"]:
        if getattr(args, f"{split}_info_fp") is None:
            default_info_fp = os.path.join(args.data_dir, f"{split}_info.csv")
            if not os.path.exists(default_info_fp):
                if split == "val":
                    continue
                else:
                    raise ValueError
            setattr(
                args,
                f"{split}_info_fp",
                os.path.join(args.data_dir, f"{split}_info.csv"),
            )
>>>>>>> 47312baf
    return args<|MERGE_RESOLUTION|>--- conflicted
+++ resolved
@@ -21,24 +21,6 @@
     with open(params_file, "w") as f:
         yaml.dump(args_dict, f)
 
-<<<<<<< HEAD
-    print(f"Saved config to {params_file}. You may now edit this file if you want some classes to be omitted or treated as Unknown")
-
-def parse_project_args(args):
-    parser = argparse.ArgumentParser()
-
-    parser.add_argument('--train-info-fp', type=str, help="filepath of csv with train info, will default to 'train_info.csv' in data_dir")
-    parser.add_argument('--val-info-fp', type=str, help="filepath of csv with val info, will default to 'val_info.csv' in data_dir")
-    parser.add_argument('--test-info-fp', type=str, help="filepath of csv with test info, will default to 'test_info.csv' in data_dir")
-    parser.add_argument('--data-dir', type=str, required=True, help="path to dir with data and [train|val|test] info csvs")
-    parser.add_argument('--project-dir', type=str, required=True, help="directory where project will be stored")
-    args = parser.parse_args(args)
-
-    for split in ['train', 'val', 'test']:
-        if getattr(args, f'{split}_info_fp') is None:
-            setattr(args, f'{split}_info_fp', os.path.join(args.data_dir, f'{split}_info.csv'))
-
-=======
     print(
         f"Saved config to {params_file}. "
         "You may now edit this file if you want some classes "
@@ -106,5 +88,4 @@
                 f"{split}_info_fp",
                 os.path.join(args.data_dir, f"{split}_info.csv"),
             )
->>>>>>> 47312baf
     return args